--- conflicted
+++ resolved
@@ -1,9 +1,5 @@
 [tox]
-<<<<<<< HEAD
-envlist = py26, py27, py33, py34, py35, py36, flake8
-=======
 envlist = py27, py34, py35, py36, flake8
->>>>>>> 238ba68c
 
 [travis]
 python =
